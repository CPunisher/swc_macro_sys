--- conflicted
+++ resolved
@@ -45,11 +45,7 @@
 (cd crates/swc_macro_wasm && wasm-pack build --release)
 
 # Run tree-shaking test on bundler output
-<<<<<<< HEAD
-node --experimental-wasm-modules test-tree-shaking.js
-=======
 node --experimental-wasm-modules test-tree-shaking.mjs
->>>>>>> 543b3e2e
 ```
 
 This demonstrates:
