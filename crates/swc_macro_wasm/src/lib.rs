--- conflicted
+++ resolved
@@ -1,233 +1,29 @@
-<<<<<<< HEAD
-use swc_common::comments::SingleThreadedComments;
-use swc_common::sync::Lrc;
-use swc_common::{FileName, SourceMap};
-use swc_core::ecma::visit::VisitMutWith;
-use swc_ecma_ast::Program;
-use swc_ecma_codegen::{Emitter, Config as CodegenConfig, text_writer};
-use swc_ecma_parser::{EsSyntax, Parser, StringInput, Syntax};
-use swc_macro_condition_transform::condition_transform;
-
-use swc_macro_condition_transform::optimization_pipeline::{run_optimization_pipeline, AdvancedOptimizationPipeline};
-use swc_macro_condition_transform::feature_analyzer::should_skip_all_transformations;
-use swc_macro_parser::MacroParser;
-=======
->>>>>>> 543b3e2e
 use wasm_bindgen::prelude::*;
 use web_sys::console;
+
+pub mod optimize;
 
 // Console logging macro for WASM
 macro_rules! console_log {
     ($($t:tt)*) => (console::log_1(&format!($($t)*).into()))
 }
 
-<<<<<<< HEAD
 /// Main optimization function that processes JavaScript code with conditional macros
 /// and webpack-specific tree shaking using the new modular architecture.
 /// 
-/// # Architecture:
-/// - Uses `optimization_pipeline` module for orchestration
-/// - Uses `feature_analyzer` module for configuration analysis
-/// - Uses `mutation_tracker` module for tracking changes
-/// - Uses `webpack_module_graph` and `webpack_tree_shaker` for webpack optimization
-/// - WASM crate focuses on parsing, coordination, and code generation
+/// This is the main entry point that delegates to our modular optimization pipeline.
 #[wasm_bindgen]
 pub fn optimize(source: String, config: &str) -> String {
-    console_log!("🚀 === MODULAR OPTIMIZATION PIPELINE START ===");
-    console_log!("📄 Input source length: {} chars", source.len());
-    console_log!("⚙️  Config: {}", config);
-
-    // Parse the config for fast path check
-    let config_value: serde_json::Value = match serde_json::from_str(config) {
+    let config: serde_json::Value = match serde_json::from_str(config) {
         Ok(config) => config,
         Err(e) => {
             console_log!("❌ Failed to parse config: {}", e);
             return source; // Return original on error
         }
     };
-
-    // Fast path check: if all features are enabled, return original code immediately
-    if should_skip_all_transformations(&config_value) {
-        console_log!("🏃‍♂️ FAST PATH: All features enabled - returning original code");
-        return source;
-    }
-
-    // Parse the source code into AST
-    let cm: Lrc<SourceMap> = Default::default();
-    let (mut program, comments) = match parse_source_to_ast(&source, &cm) {
-        Ok((program, comments)) => (program, comments),
-        Err(e) => {
-            console_log!("❌ Failed to parse source: {}", e);
-            return source; // Return original on parse error
-        }
-    };
-
-    // Step 1: Apply conditional macro transformations if needed
-    if has_conditional_macros(&comments) {
-        console_log!("🔍 Found conditional macros - applying transformations");
-        if let Err(e) = apply_conditional_transformations(&mut program, &config_value, &comments) {
-            console_log!("⚠️  Warning during conditional transformations: {}", e);
-            // Continue with optimization even if this fails
-        }
-    }
-
-    // Step 2: Run the main optimization pipeline
-    match run_optimization_pipeline(&source, config, &mut program) {
-        Ok(result) => {
-            console_log!("✅ Optimization pipeline completed!");
-            console_log!("📊 Statistics:");
-            console_log!("  📦 Original size: {} chars", result.statistics.original_size);
-            console_log!("  ⚡ Optimized size: {} chars", result.statistics.optimized_size);
-            console_log!("  📉 Size reduction: {} chars ({:.1}%)", 
-                        result.statistics.size_reduction_bytes, result.statistics.size_reduction_percent);
-            console_log!("  🔧 Mutations applied: {}", result.statistics.mutations_applied);
-            console_log!("  🗑️  Modules eliminated: {}", result.statistics.modules_eliminated);
-            console_log!("  ⏱️  Execution time: {:.2}ms", result.execution_time_ms);
-            
-            if !result.recommendations.is_empty() {
-                console_log!("💡 Recommendations:");
-                for recommendation in &result.recommendations {
-                    console_log!("  • {}", recommendation);
-                }
-            }
-            
-            result.optimized_code
-        },
-        Err(e) => {
-            console_log!("❌ Optimization pipeline failed: {}", e);
-            console_log!("🔄 Falling back to basic code generation");
-            
-            // Fallback: just generate code from current AST state
-            match generate_code_from_ast(&program, &cm, &comments) {
-                Ok(code) => code,
-                Err(gen_e) => {
-                    console_log!("❌ Code generation also failed: {}", gen_e);
-                    source // Return original as last resort
-                }
-            }
-        }
-    }
-}
-
-/// Advanced optimization function with configurable options
-#[wasm_bindgen]
-pub fn optimize_advanced(source: String, config: &str, options: &str) -> String {
-    console_log!("🔧 === ADVANCED OPTIMIZATION WITH CUSTOM OPTIONS ===");
     
-    // Parse optimization options
-    let optimization_config: serde_json::Value = match serde_json::from_str(options) {
-        Ok(config) => config,
-        Err(_) => {
-            console_log!("⚠️  Invalid options JSON, using defaults");
-            serde_json::Value::Object(serde_json::Map::new())
-        }
-    };
-    
-    // Create advanced pipeline with custom settings
-    let pipeline = AdvancedOptimizationPipeline {
-        enable_tree_shaking: optimization_config.get("tree_shaking").and_then(|v| v.as_bool()).unwrap_or(true),
-        enable_dead_code_elimination: optimization_config.get("dead_code_elimination").and_then(|v| v.as_bool()).unwrap_or(true),
-        enable_module_graph_analysis: optimization_config.get("module_graph_analysis").and_then(|v| v.as_bool()).unwrap_or(true),
-        enable_variable_tracking: optimization_config.get("variable_tracking").and_then(|v| v.as_bool()).unwrap_or(true),
-    };
-    
-    // Parse the source code
-    let cm: Lrc<SourceMap> = Default::default();
-    let (mut program, _comments) = match parse_source_to_ast(&source, &cm) {
-        Ok((program, comments)) => (program, comments),
-        Err(e) => {
-            console_log!("❌ Failed to parse source: {}", e);
-            return source;
-        }
-    };
-    
-    // Run advanced optimization
-    match pipeline.optimize_with_config(&source, config, &mut program) {
-        Ok(result) => {
-            console_log!("✅ Advanced optimization completed!");
-            console_log!("📊 Advanced optimization results: {:.1}% reduction", result.statistics.size_reduction_percent);
-            result.optimized_code
-        },
-        Err(e) => {
-            console_log!("❌ Advanced optimization failed: {}", e);
-            source
-        }
-    }
-}
-
-/// Parse source code into AST
-fn parse_source_to_ast(
-    source: &str, 
-    cm: &Lrc<SourceMap>
-) -> Result<(Program, SingleThreadedComments), String> {
-    let fm = cm.new_source_file(FileName::Custom("input.js".to_string()).into(), source.into());
-    let comments = SingleThreadedComments::default();
-    
-    let program = Parser::new(
-        Syntax::Es(EsSyntax::default()),
-        StringInput::from(&*fm),
-        Some(&comments),
-    )
-    .parse_program()
-    .map_err(|e| format!("Parse error: {:?}", e))?;
-    
-    Ok((program, comments))
-}
-
-/// Check if the source contains conditional macros
-fn has_conditional_macros(comments: &SingleThreadedComments) -> bool {
-    let parser = MacroParser::new("common");
-    let macros = parser.parse(comments);
-    !macros.is_empty()
-}
-
-/// Apply conditional macro transformations
-fn apply_conditional_transformations(
-    program: &mut Program,
-    config: &serde_json::Value,
-    comments: &SingleThreadedComments,
-) -> Result<(), String> {
-    let parser = MacroParser::new("common");
-    let macros = parser.parse(comments);
-    
-    if macros.is_empty() {
-        return Ok(());
-    }
-    
-    console_log!("🔍 Found {} conditional macros", macros.len());
-    
-    // Apply conditional transformations
-    let mut transformer = condition_transform(config.clone(), macros);
-    program.visit_mut_with(&mut transformer);
-    
-    console_log!("✅ Applied conditional macro transformations");
-    Ok(())
-}
-
-/// Generate code from AST
-fn generate_code_from_ast(
-    program: &Program,
-    cm: &Lrc<SourceMap>,
-    comments: &SingleThreadedComments,
-) -> Result<String, String> {
-    let mut buf = vec![];
-    {
-        let wr = Box::new(text_writer::JsWriter::new(cm.clone(), "\n", &mut buf, None))
-            as Box<dyn text_writer::WriteJs>;
-        
-        let mut emitter = Emitter {
-            cfg: CodegenConfig::default().with_minify(false),
-            comments: Some(comments),
-            cm: cm.clone(),
-            wr,
-        };
-        
-        emitter.emit_program(program)
-            .map_err(|e| format!("Code generation error: {:?}", e))?;
-    } // emitter is dropped here, releasing the borrow on buf
-    
-    String::from_utf8(buf)
-        .map_err(|e| format!("UTF-8 conversion error: {}", e))
+    // Delegate to our modular optimization pipeline
+    optimize::optimize_with_modular_pipeline(source, config)
 }
 
 /// Helper function to get optimization statistics (for testing/debugging)
@@ -235,33 +31,14 @@
 pub fn get_optimization_info(source: String, config: &str) -> String {
     console_log!("📊 Getting optimization info without applying changes");
     
-    let cm: Lrc<SourceMap> = Default::default();
-    let (mut program, _comments) = match parse_source_to_ast(&source, &cm) {
-        Ok((program, comments)) => (program, comments),
+    let config: serde_json::Value = match serde_json::from_str(config) {
+        Ok(config) => config,
         Err(e) => {
             return format!("{{\"error\": \"Failed to parse: {}\"}}", e);
         }
     };
     
-    match run_optimization_pipeline(&source, config, &mut program) {
-        Ok(result) => {
-            serde_json::json!({
-                "original_size": result.statistics.original_size,
-                "optimized_size": result.statistics.optimized_size,
-                "size_reduction_bytes": result.statistics.size_reduction_bytes,
-                "size_reduction_percent": result.statistics.size_reduction_percent,
-                "mutations_applied": result.statistics.mutations_applied,
-                "modules_eliminated": result.statistics.modules_eliminated,
-                "imports_eliminated": result.statistics.imports_eliminated,
-                "fast_path_used": result.statistics.fast_path_used,
-                "execution_time_ms": result.execution_time_ms,
-                "recommendations": result.recommendations
-            }).to_string()
-        },
-        Err(e) => {
-            format!("{{\"error\": \"{}\"}}", e)
-        }
-    }
+    optimize::get_optimization_info(source, config)
 }
 
 /// Export version and build info
@@ -281,13 +58,3 @@
     }).to_string()
 }
 
-=======
-pub mod optimize;
-
-#[wasm_bindgen]
-pub fn optimize(source: String, config: &str) -> String {
-    let config: serde_json::Value =
-        serde_json::from_str(config).expect("invalid config: must be a json object");
-    optimize::optimize(source, config)
-}
->>>>>>> 543b3e2e
